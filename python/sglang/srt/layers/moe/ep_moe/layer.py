--- conflicted
+++ resolved
@@ -5,13 +5,13 @@
 import torch
 from torch.nn import Module
 
-<<<<<<< HEAD
 from sglang.srt.layers.moe.expert_location_dispatch import ExpertLocationDispatchInfo
 from sglang.srt.managers.schedule_batch import get_global_expert_location_metadata
 
-=======
-_enable_jit_deepgemm = False
->>>>>>> 9e935135
+from sglang.srt.layers.moe.expert_location_dispatch import ExpertLocationDispatchInfo
+from sglang.srt.managers.schedule_batch import get_global_expert_location_metadata
+
+_enable_jit_deepgemm = True  # chwan: it was False
 try:
     from deep_gemm import (
         get_col_major_tma_aligned_tensor,
