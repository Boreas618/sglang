--- conflicted
+++ resolved
@@ -194,12 +194,9 @@
     moe_dense_tp_size: Optional[int] = None
     n_share_experts_fusion: int = 0
     disable_shared_experts_fusion: bool = False
-<<<<<<< HEAD
-    enable_scheduler_input_blocker: bool = False
-=======
     disable_chunked_prefix_cache: bool = False
     disable_fast_image_processor: bool = False
->>>>>>> a0fc5bc1
+    enable_scheduler_input_blocker: bool = False
 
     # Debug tensor dumps
     debug_tensor_dump_output_folder: Optional[str] = None
@@ -267,16 +264,12 @@
 
         assert self.chunked_prefill_size % self.page_size == 0
 
-<<<<<<< HEAD
         assert self.moe_dense_tp_size in {
             1,
             None,
         }, f"moe_dense_tp_size only support 1 and None currently"
 
-        if self.enable_flashmla is True:
-=======
         if self.attention_backend == "flashmla":
->>>>>>> a0fc5bc1
             logger.warning(
                 "FlashMLA only supports a page_size of 64, change page_size to 64."
             )
@@ -1222,20 +1215,19 @@
             help="Disable shared experts fusion by setting n_share_experts_fusion to 0.",
         )
         parser.add_argument(
-<<<<<<< HEAD
+            "--disable-chunked-prefix-cache",
+            action="store_true",
+            help="Disable chunked prefix cache feature for deepseek, which should save overhead for short sequences.",
+        )
+        parser.add_argument(
+            "--disable-fast-image-processor",
+            action="store_true",
+            help="Adopt base image processor instead of fast image processor.",
+        )
+        parser.add_argument(
             "--enable-scheduler-input-blocker",
             action="store_true",
             help="Enable input blocker for Scheduler.",
-=======
-            "--disable-chunked-prefix-cache",
-            action="store_true",
-            help="Disable chunked prefix cache feature for deepseek, which should save overhead for short sequences.",
-        )
-        parser.add_argument(
-            "--disable-fast-image-processor",
-            action="store_true",
-            help="Adopt base image processor instead of fast image processor.",
->>>>>>> a0fc5bc1
         )
 
         # Server warmups
